--- conflicted
+++ resolved
@@ -15,47 +15,50 @@
   const Dtype* bottom_data = bottom[0]->gpu_data();
   Dtype* top_data = top[0]->mutable_gpu_data();
   const Dtype* weight = this->blobs_[0]->gpu_data();
-<<<<<<< HEAD
 
   if (this->device_context_->backend() == BACKEND_CUDA) {
 #ifdef USE_CUDA
-    caffe_gpu_gemm<Dtype>(CblasNoTrans, CblasTrans, M_, N_, K_, (Dtype) 1.,
-                          bottom_data, weight, (Dtype) 0., top_data);
-    if (bias_term_) {
-      caffe_gpu_gemm<Dtype>(CblasNoTrans, CblasNoTrans, M_, N_, 1, (Dtype) 1.,
-                            bias_multiplier_.gpu_data(),
-                            this->blobs_[1]->gpu_data(), (Dtype) 1., top_data);
+    if (M_ == 1) {
+      caffe_gpu_gemv<Dtype>(CblasNoTrans, N_, K_, (Dtype) 1., weight,
+                            bottom_data, (Dtype) 0., top_data);
+      if (bias_term_)
+        caffe_gpu_axpy<Dtype>(N_, bias_multiplier_.cpu_data()[0],
+                              this->blobs_[1]->gpu_data(), top_data);
+    } else {
+      caffe_gpu_gemm<Dtype>(CblasNoTrans, CblasTrans, M_, N_, K_, (Dtype) 1.,
+                            bottom_data, weight, (Dtype) 0., top_data);
+      if (bias_term_)
+        caffe_gpu_gemm<Dtype>(CblasNoTrans, CblasNoTrans, M_, N_, 1, (Dtype) 1.,
+                              bias_multiplier_.gpu_data(),
+                              this->blobs_[1]->gpu_data(), (Dtype) 1.,
+                              top_data);
     }
 #endif  // USE CUDA
   } else {
 #ifdef USE_GREENTEA
-    greentea_gpu_gemm<Dtype>(this->device_context_->id(), CblasNoTrans,
-                             CblasTrans, M_, N_, K_, (Dtype) 1.,
-                             (cl_mem) bottom_data, 0, (cl_mem) weight, 0,
-                             (Dtype) 0., (cl_mem) top_data, 0);
-    if (bias_term_) {
+    if (M_ == 1) {
+      greentea_gpu_gemv<Dtype>(this->device_context_->id(), CblasNoTrans, N_,
+                               K_, (Dtype) 1., (cl_mem) weight, 0,
+                               (cl_mem) bottom_data, 0, (Dtype) 0.,
+                               (cl_mem) top_data, 0);
+      if (bias_term_)
+        greentea_gpu_axpy<Dtype>(this->device_context_->id(), N_,
+                                 bias_multiplier_.cpu_data()[0],
+                                 (cl_mem) (this->blobs_[1]->gpu_data()), 0,
+                                 (cl_mem) top_data, 0);
+    } else {
       greentea_gpu_gemm<Dtype>(this->device_context_->id(), CblasNoTrans,
-                               CblasNoTrans, M_, N_, 1, (Dtype) 1.,
-                               (cl_mem) (bias_multiplier_.gpu_data()), 0,
-                               (cl_mem) (this->blobs_[1]->gpu_data()), 0,
-                               (Dtype) 1., (cl_mem) top_data, 0);
+                               CblasTrans, M_, N_, K_, (Dtype) 1.,
+                               (cl_mem) bottom_data, 0, (cl_mem) weight, 0,
+                               (Dtype) 0., (cl_mem) top_data, 0);
+      if (bias_term_)
+        greentea_gpu_gemm<Dtype>(this->device_context_->id(), CblasNoTrans,
+                                 CblasNoTrans, M_, N_, 1, (Dtype) 1.,
+                                 (cl_mem) (bias_multiplier_.gpu_data()), 0,
+                                 (cl_mem) (this->blobs_[1]->gpu_data()), 0,
+                                 (Dtype) 1., (cl_mem) top_data, 0);
     }
 #endif  // USE_GREENTEA
-=======
-  if (M_ == 1) {
-    caffe_gpu_gemv<Dtype>(CblasNoTrans, N_, K_, (Dtype)1.,
-                         weight, bottom_data, (Dtype)0., top_data);
-    if (bias_term_)
-      caffe_gpu_axpy<Dtype>(N_, bias_multiplier_.cpu_data()[0],
-                            this->blobs_[1]->gpu_data(), top_data);
-  } else {
-    caffe_gpu_gemm<Dtype>(CblasNoTrans, CblasTrans, M_, N_, K_, (Dtype)1.,
-                          bottom_data, weight, (Dtype)0., top_data);
-    if (bias_term_)
-      caffe_gpu_gemm<Dtype>(CblasNoTrans, CblasNoTrans, M_, N_, 1, (Dtype)1.,
-                            bias_multiplier_.gpu_data(),
-                            this->blobs_[1]->gpu_data(), (Dtype)1., top_data);
->>>>>>> c6b9f580
   }
 }
 
