// This program converts a set of images to a lmdb/leveldb by storing them
// as Datum proto buffers.
// Usage:
//   convert_imageset [FLAGS] ROOTFOLDER/ LISTFILE DB_NAME
//
// where ROOTFOLDER is the root folder that holds all the images, and LISTFILE
// should be a list of files as well as their labels, in the format as
//   subfolder1/file1.JPEG 7
//   ....

#include <algorithm>
#include <fstream>  // NOLINT(readability/streams)
#include <string>
#include <utility>
#include <vector>

#include "boost/scoped_ptr.hpp"
#include "gflags/gflags.h"
#include "glog/logging.h"

#include "caffe/proto/caffe.pb.h"
#include "caffe/util/db.hpp"
#include "caffe/util/format.hpp"
#include "caffe/util/io.hpp"
#include "caffe/util/rng.hpp"

using namespace caffe;  // NOLINT(build/namespaces)
using std::pair;
using boost::scoped_ptr;

DEFINE_bool(gray, false,
    "When this option is on, treat images as grayscale ones");
DEFINE_bool(shuffle, false,
    "Randomly shuffle the order of images and their labels");
DEFINE_string(backend, "lmdb",
        "The backend {lmdb, leveldb} for storing the result");
DEFINE_int32(resize_width, 0, "Width images are resized to");
DEFINE_int32(resize_height, 0, "Height images are resized to");
DEFINE_bool(check_size, false,
    "When this option is on, check that all the datum have the same size");
DEFINE_bool(encoded, false,
    "When this option is on, the encoded image will be save in datum");
DEFINE_string(encode_type, "",
    "Optional: What type should we encode the image as ('png','jpg',...).");

int main(int argc, char** argv) {
#ifdef USE_OPENCV
  ::google::InitGoogleLogging(argv[0]);
  // Print output to stderr (while still logging)
  FLAGS_alsologtostderr = 1;

#ifndef GFLAGS_GFLAGS_H_
  namespace gflags = google;
#endif

  gflags::SetUsageMessage("Convert a set of images to the leveldb/lmdb\n"
        "format used as input for Caffe.\n"
        "Usage:\n"
        "    convert_imageset [FLAGS] ROOTFOLDER/ LISTFILE DB_NAME\n"
        "The ImageNet dataset for the training demo is at\n"
        "    http://www.image-net.org/download-images\n");
  gflags::ParseCommandLineFlags(&argc, &argv, true);

  if (argc < 4) {
    gflags::ShowUsageWithFlagsRestrict(argv[0], "tools/convert_imageset");
    return 1;
  }

  const bool is_color = !FLAGS_gray;
  const bool check_size = FLAGS_check_size;
  const bool encoded = FLAGS_encoded;
  const string encode_type = FLAGS_encode_type;

  std::ifstream infile(argv[2]);
<<<<<<< HEAD
  std::vector<std::pair<std::string, int_tp> > lines;
  std::string filename;
  int_tp label;
  while (infile >> filename >> label) {
    lines.push_back(std::make_pair(filename, label));
=======
  std::vector<std::pair<std::string, int> > lines;
  std::string line;
  size_t pos;
  int label;
  while (std::getline(infile, line)) {
    pos = line.find_last_of(' ');
    label = atoi(line.substr(pos + 1).c_str());
    lines.push_back(std::make_pair(line.substr(0, pos), label));
>>>>>>> e79bc8f1
  }
  if (FLAGS_shuffle) {
    // randomly shuffle data
    LOG(INFO) << "Shuffling data";
    shuffle(lines.begin(), lines.end());
  }
  LOG(INFO) << "A total of " << lines.size() << " images.";

  if (encode_type.size() && !encoded)
    LOG(INFO) << "encode_type specified, assuming encoded=true.";

  int_tp resize_height = std::max<int_tp>(0, FLAGS_resize_height);
  int_tp resize_width = std::max<int_tp>(0, FLAGS_resize_width);

  // Create new DB
  scoped_ptr<db::DB> db(db::GetDB(FLAGS_backend));
  db->Open(argv[3], db::NEW);
  scoped_ptr<db::Transaction> txn(db->NewTransaction());

  // Storing to db
  std::string root_folder(argv[1]);
  Datum datum;
  int_tp count = 0;
  int_tp data_size = 0;
  bool data_size_initialized = false;

  for (int_tp line_id = 0; line_id < lines.size(); ++line_id) {
    bool status;
    std::string enc = encode_type;
    if (encoded && !enc.size()) {
      // Guess the encoding type from the file name
      string fn = lines[line_id].first;
      uint_tp p = fn.rfind('.');
      if ( p == fn.npos )
        LOG(WARNING) << "Failed to guess the encoding of '" << fn << "'";
      enc = fn.substr(p);
      std::transform(enc.begin(), enc.end(), enc.begin(), ::tolower);
    }
    status = ReadImageToDatum(root_folder + lines[line_id].first,
        lines[line_id].second, resize_height, resize_width, is_color,
        enc, &datum);
    if (status == false) continue;
    if (check_size) {
      if (!data_size_initialized) {
        data_size = datum.channels() * datum.height() * datum.width();
        data_size_initialized = true;
      } else {
        const std::string& data = datum.data();
        CHECK_EQ(data.size(), data_size) << "Incorrect data field size "
            << data.size();
      }
    }
    // sequential
    string key_str = caffe::format_int(line_id, 8) + "_" + lines[line_id].first;

    // Put in db
    string out;
    CHECK(datum.SerializeToString(&out));
    txn->Put(key_str, out);

    if (++count % 1000 == 0) {
      // Commit db
      txn->Commit();
      txn.reset(db->NewTransaction());
      LOG(INFO) << "Processed " << count << " files.";
    }
  }
  // write the last batch
  if (count % 1000 != 0) {
    txn->Commit();
    LOG(INFO) << "Processed " << count << " files.";
  }
#else
  LOG(FATAL) << "This tool requires OpenCV; compile with USE_OPENCV.";
#endif  // USE_OPENCV
  return 0;
}<|MERGE_RESOLUTION|>--- conflicted
+++ resolved
@@ -72,22 +72,14 @@
   const string encode_type = FLAGS_encode_type;
 
   std::ifstream infile(argv[2]);
-<<<<<<< HEAD
-  std::vector<std::pair<std::string, int_tp> > lines;
-  std::string filename;
-  int_tp label;
-  while (infile >> filename >> label) {
-    lines.push_back(std::make_pair(filename, label));
-=======
   std::vector<std::pair<std::string, int> > lines;
   std::string line;
   size_t pos;
-  int label;
+  int_tp label;
   while (std::getline(infile, line)) {
     pos = line.find_last_of(' ');
     label = atoi(line.substr(pos + 1).c_str());
     lines.push_back(std::make_pair(line.substr(0, pos), label));
->>>>>>> e79bc8f1
   }
   if (FLAGS_shuffle) {
     // randomly shuffle data
